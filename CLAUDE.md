<<<<<<< HEAD
# Backend
- For route specific changes, ensure that you re-run the openAPI script via `scripts/generate_openapi.py`
- Ensure robust and well implemented changes, without backwards compatibility or fall backs, unless explicitly requested by the user.

# Frontend
- If the backend openAPI script has been executed, `yarn gen:sdk` must also be executed and its updated auto-generated files used.
- Ensure robust and well implemented changes, without backwards compatibility or fall backs, unless explicitly requested by the user.

# Workflow
- Ensure to clean-up unnecessary, or obsolete files when you're done.
- Do not create new documentation files unless explicitly asked to do so.
- Ensure robust and well implemented changes, without backwards compatibility or fall backs, unless explicitly requested by the user.
=======
# CLAUDE.md

This file provides guidance to Claude Code (claude.ai/code) when working with code in this repository.

---

## Overview

Snappy is a vision-grounded document retrieval system that uses ColPali multivector embeddings to search PDFs by visual appearance rather than just text. The system consists of a FastAPI backend, Next.js 16 frontend with React 19.2, and supporting services (Qdrant vector DB, MinIO storage, ColPali embeddings, optional DeepSeek OCR, optional DuckDB analytics).

**Tech Stack:**
- Backend: FastAPI (Python 3.11+, async/await)
- Frontend: Next.js 16 App Router + React 19.2 (TypeScript)
- Package Managers: `uv` (Python), `yarn` (Node.js)
- Services: Qdrant, MinIO, ColPali, DeepSeek OCR (optional), DuckDB (optional)

---

## Critical Terminal Usage

**USE THE CORRECT TERMINAL FOR EACH COMPONENT:**

| Component | Terminal | Package Manager | Virtual Env |
|-----------|----------|-----------------|-------------|
| Backend | WSL | `uv` | `backend/.venv` |
| ColPali Service | WSL | `uv` | `colpali/.venv` |
| DeepSeek OCR | WSL | `pip` | `deepseek-ocr/.venv` |
| Frontend | bash/PowerShell | `yarn` | N/A |

**Common Mistake:** Running frontend commands in WSL or backend commands in bash/PowerShell will cause package manager conflicts.

---

## Common Commands

### Backend (WSL terminal)

```bash
# Setup
cd backend
uv venv
source .venv/bin/activate
uv pip install -r requirements.txt

# Run development server
uv run uvicorn backend.main:app --host 0.0.0.0 --port 8000 --reload

# Pre-commit hooks (autoflake, isort, black, pyright)
pre-commit run --all-files

# Generate OpenAPI spec (from project root)
cd ..
uv run python scripts/generate_openapi.py
```

### Frontend (bash/PowerShell terminal)

```bash
# Setup
cd frontend
yarn install --frozen-lockfile

# Development
yarn dev

# Build
yarn build
yarn start

# Type generation (after API changes)
yarn gen:sdk    # Generate TypeScript types from OpenAPI
yarn gen:zod    # Generate Zod schemas from OpenAPI

# Type checking
yarn type-check
```

### Docker

```bash
# Full stack (choose one profile)
docker compose --profile cpu up -d --build
docker compose --profile gpu up -d --build

# View logs
docker compose logs -f [service_name]

# Individual services
docker compose up -d qdrant minio backend frontend
```

---

## Architecture

### Layer Separation

```
Routers (HTTP handlers)
    ↓
Dependencies (cached service instances)
    ↓
Services (business logic)
    ↓
External APIs/DBs (Qdrant, MinIO, ColPali, DeepSeek OCR, DuckDB)
```

### Key Directories

```
backend/
├── api/
│   ├── routers/          # HTTP endpoints (config, duckdb, indexing, maintenance, meta, ocr, retrieval)
│   ├── dependencies.py   # Service instances with @lru_cache
│   ├── progress.py       # SSE job tracking
│   └── models.py         # Pydantic request/response models
├── services/
│   ├── qdrant/          # Vector DB operations (collection, search, indexing, embedding)
│   ├── pipeline/        # DB-agnostic indexing pipeline (batch_processor, document_indexer, progress, storage)
│   ├── ocr/            # DeepSeek OCR integration (processor, service, storage)
│   ├── minio.py        # S3-compatible object storage
│   ├── colpali.py      # Embedding service client
│   ├── duckdb.py       # Analytics service client
│   └── image_processor.py  # PDF rasterization
├── config_schema/       # Schema-driven configuration (application, colpali, deepseek_ocr, duckdb, minio, qdrant, upload)
├── config.py            # Runtime config access with lazy __getattr__
└── runtime_config.py    # Thread-safe runtime config storage

frontend/
├── app/                 # Next.js 16 App Router pages
│   ├── api/chat/       # SSE streaming chat endpoint (Edge runtime)
│   ├── upload/         # Document upload page
│   ├── search/         # Visual search page
│   ├── chat/           # Chat interface
│   ├── configuration/  # Runtime config UI
│   └── maintenance/    # System status and data management
├── components/
│   ├── ui/             # shadcn/ui components
│   └── chat/           # Chat-specific components
├── lib/
│   ├── api/            # API client wrapper (generated types)
│   └── hooks/          # Custom React hooks
└── stores/             # Zustand state management

colpali/                # Standalone embedding service
deepseek-ocr/          # Standalone OCR service (GPU only)
duckdb/                # Standalone analytics service
```

### Data Flows

**Indexing:** PDF upload → **Deduplication check (DuckDB)** → Backend rasterizes → BatchProcessor (embeds via ColPali, stores images in MinIO, optional OCR via DeepSeek with UUID naming) → QdrantIndexer upserts vectors → **Document metadata stored (DuckDB)** → SSE progress updates

**Search:** User query → Backend embeds via ColPali → SearchManager (two-stage: pooled vectors prefetch + multivector rerank) → Results with MinIO image URLs → Optional OCR data from DuckDB

**Chat:** User message → Next.js chat API route → Backend search → OpenAI Responses API → SSE stream to browser (text-delta + kb.images events)

**OCR:** Page/document request → Backend fetches images from MinIO → DeepSeek OCR service (adjustable workers) → UUID-named results stored in MinIO → **OCR metadata stored in pages/regions tables (DuckDB)** → SSE progress for documents

---

## Configuration System

Configuration is **schema-driven** with three layers:

1. **Schema** (`backend/config_schema/`): Modular schema files (application, colpali, deepseek_ocr, duckdb, minio, qdrant, upload) defining defaults, types, UI metadata, and critical keys
2. **Runtime Store** (`backend/runtime_config.py`): Thread-safe in-memory storage with error tracking
3. **Access Layer** (`backend/config.py`): Lazy `__getattr__` for dynamic lookup with type coercion

**Critical Pattern:** When a setting marked as "critical" changes via `/config/update`, `invalidate_services()` in `backend/api/dependencies.py` clears all `@lru_cache` decorated service factories to force re-instantiation with new values. Thread-safe error tracking ensures initialization failures are reported properly.

**Important:** Runtime updates via `/config/update` are ephemeral. Update `.env` file for persistence across restarts.

---

## Common Patterns

### Adding a New Endpoint

1. Create router in `backend/api/routers/my_feature.py`:
```python
from fastapi import APIRouter, Depends
from ..dependencies import get_my_service
from ..models import MyRequest, MyResponse

router = APIRouter(prefix="/my-feature", tags=["my-feature"])

@router.post("/action", response_model=MyResponse)
async def perform_action(
    request: MyRequest,
    service = Depends(get_my_service)
):
    result = await service.do_something(request.data)
    return MyResponse(result=result)
```

2. Register in `backend/api/app.py`:
```python
from .routers import my_feature
app.include_router(my_feature.router)
```

3. Regenerate types:
```bash
# WSL
uv run python scripts/generate_openapi.py

# bash
cd frontend
yarn gen:sdk
yarn gen:zod
```

### Background Tasks with Progress

```python
from fastapi import BackgroundTasks
from ..progress import JobManager, ProgressUpdate

job_manager = JobManager()

@router.post("/long-task")
async def start_task(background_tasks: BackgroundTasks):
    job_id = job_manager.create_job()
    background_tasks.add_task(process_task, job_id)
    return {"job_id": job_id}

async def process_task(job_id: str):
    try:
        for i in range(100):
            # Do work
            job_manager.update(job_id, ProgressUpdate(
                stage="processing",
                percent=i,
                message=f"Step {i}/100"
            ))
        job_manager.complete(job_id)
    except Exception as e:
        job_manager.fail(job_id, str(e))

@router.get("/progress/stream/{job_id}")
async def stream_progress(job_id: str):
    return EventSourceResponse(job_manager.stream(job_id))
```

### Adding Configuration

1. Add to appropriate schema file in `backend/config_schema/` (e.g., `my_feature.py`):
```python
def get_my_feature_schema() -> dict:
    return {
        "order": 10,
        "icon": "settings",
        "name": "My Feature",
        "description": "Feature description",
        "settings": [
            {
                "key": "MY_SETTING",
                "type": "str",
                "default": "default_value",
                "label": "My Setting",
                "description": "Setting description",
                "help_text": "Detailed help text",
                "critical": False,  # Set True to trigger service cache invalidation
            }
        ]
    }
```

Then register it in `backend/config_schema/__init__.py`:
```python
from .my_feature import get_my_feature_schema

def get_full_schema() -> dict:
    return {
        # ... existing schemas ...
        "my_feature": get_my_feature_schema(),
    }
```

2. Access in code:
```python
from backend.config import config
value = config.MY_SETTING  # Dynamic lookup via __getattr__
```

3. If critical, add to cache invalidation in `backend/api/dependencies.py`:
```python
def invalidate_services():
    get_my_service.cache_clear()
    # ... other services
```

### Service with Dependency Injection

```python
# backend/api/dependencies.py
from functools import lru_cache
from ..services.my_service import MyService

@lru_cache(maxsize=1)
def get_my_service() -> MyService:
    return MyService(
        setting1=config.MY_SETTING_1,
        setting2=config.MY_SETTING_2
    )
```

---

## Frontend Patterns

### Type-Safe API Calls

**IMPORTANT:** Always use the generated SDK from `lib/api/generated` instead of manual `fetch()` calls.

```typescript
// ✅ CORRECT - Use generated service
import { RetrievalService, ConfigurationService } from '@/lib/api/generated';

// Search documents
const results = await RetrievalService.searchSearchGet(query, k, includeOcr);

// Update configuration
await ConfigurationService.updateConfigConfigUpdatePost({
  key: 'MY_SETTING',
  value: 'new_value'
});

// ❌ INCORRECT - Don't use manual fetch
const response = await fetch(`${baseUrl}/search?q=${query}`);
```

**Why use generated SDK:**
- ✅ Type safety - Compile-time checking of requests/responses
- ✅ Consistency - Single source of truth for API contracts
- ✅ Maintainability - API changes only require regenerating types
- ✅ Error handling - Built-in `ApiError` with status codes

**Available Services:**
- `RetrievalService` - Document search
- `ConfigurationService` - Runtime config management
- `MaintenanceService` - System status and operations
- `IndexingService` - Document upload/indexing
- `OcrService` - OCR processing
- `DuckdbService` - Analytics queries
- `MetaService` - Health checks

**Regenerating after backend changes:**
```bash
# Backend: Generate OpenAPI schema
cd backend
uv run python ../scripts/generate_openapi.py

# Frontend: Generate TypeScript SDK
cd ../frontend
yarn gen:sdk
```

### Server-Sent Events (SSE)

```typescript
'use client';

import { useEffect, useState } from 'react';

export function ProgressComponent({ jobId }: { jobId: string }) {
  const [progress, setProgress] = useState(0);

  useEffect(() => {
    const eventSource = new EventSource(
      `${process.env.NEXT_PUBLIC_API_BASE_URL}/progress/stream/${jobId}`
    );

    eventSource.onmessage = (event) => {
      const data = JSON.parse(event.data);
      setProgress(data.percent);
    };

    eventSource.onerror = () => {
      eventSource.close();
    };

    return () => eventSource.close();
  }, [jobId]);

  return <div>Progress: {progress}%</div>;
}
```

---

## Code Quality Standards

### Python (Backend)

- **Type hints required** (enforced by Pyright)
- **Async/await** for all I/O operations (never blocking calls)
- **Pydantic** for validation (all request/response models)
- **Black** formatting (88 char line length)
- **isort** for imports
- **Descriptive error messages** with context

```python
from typing import List, Optional

async def search_documents(
    query: str,
    k: int = 10,
    collection: Optional[str] = None
) -> List[SearchResult]:
    """Search documents using visual embeddings.

    Args:
        query: Search query text
        k: Number of results to return
        collection: Optional collection name override

    Returns:
        List of search results with scores and metadata
    """
    # Implementation
```

### TypeScript (Frontend)

- **Strict mode** enabled
- **No `any` types** (use `unknown` if needed)
- **Prefer Server Components** (default)
- **Client Components** only when needed (`'use client'`)
- **Zod** for runtime validation

```typescript
interface SearchProps {
  query: string;
  limit?: number;
}

export async function searchDocuments({
  query,
  limit = 10
}: SearchProps): Promise<SearchResult[]> {
  const validated = SearchRequestSchema.parse({ query, k: limit });
  const response = await apiClient.get('/search', { params: validated });
  return response.data;
}
```

---

## Testing

### Backend Testing

```bash
# WSL
cd backend

# Manual API tests
curl http://localhost:8000/health
curl "http://localhost:8000/search?q=test&k=5"
curl -X POST http://localhost:8000/index -F "files=@document.pdf"

# Pre-commit hooks (includes pyright type checking)
pre-commit run --all-files
```

### Frontend Testing

```bash
# bash
cd frontend

# Type checking
yarn type-check

# Build validation
yarn build
yarn start
```

### Integration Testing

1. Start all services: `docker compose --profile cpu up -d --build`
2. Test flow: Upload → Indexing → Search → Chat
3. Check Qdrant: http://localhost:6333/dashboard
4. Check MinIO: http://localhost:9001
5. Monitor logs: `docker compose logs -f backend`

---

## Common Issues

### Backend

**ColPali timeout:** Increase `COLPALI_API_TIMEOUT` or use GPU profile

**Progress stuck:** Install `poppler-utils` for PDF conversion

**Config changes not persisting:** Update `.env` file (runtime updates are ephemeral)

**Service cache not invalidating:** Mark setting as `critical: True` in the appropriate schema file in `backend/config_schema/`

**DeepSeek OCR not working:** Ensure `DEEPSEEK_OCR_ENABLED=True` in `.env` and GPU profile is running (DeepSeek is GPU-only)

### Frontend

**CORS errors:** Set explicit `ALLOWED_ORIGINS` in `.env` (not `*`)

**Images not loading:**
- Check `MINIO_PUBLIC_URL` in `.env`
- Add MinIO domain to `next.config.ts` `images.remotePatterns`

**Type errors after API changes:**
```bash
# WSL (from project root)
uv run python scripts/generate_openapi.py

# bash
cd frontend
yarn gen:sdk
yarn gen:zod
```

### Docker

**Port conflicts:** Stop conflicting containers, use only one ColPali profile at a time

**ColPali GPU build failing:** Ensure CUDA toolkit installed, first build compiles flash-attn (takes longer)

---

## File Organization Conventions

### When Adding Features

1. **New endpoint?** → Add router in `backend/api/routers/`
2. **Business logic?** → Create/extend service in `backend/services/`
3. **UI needed?** → Create page in `frontend/app/` or component in `frontend/components/`
4. **Configuration?** → Add to appropriate schema file in `backend/config_schema/` and register in `__init__.py`
5. **Long-running task?** → Use `BackgroundTasks` + progress tracking in `backend/api/progress.py`
6. **State management?** → Add to Zustand store in `frontend/stores/`

### Import Patterns

Backend services follow clear import hierarchy:
- Routers import from `dependencies.py` and `models.py`
- Dependencies import from `services/`
- Services import from `config.py` and external clients
- Never import routers from services (creates circular dependencies)

Frontend follows Next.js conventions:
- Pages in `app/` are Server Components by default
- Components in `components/` can be Server or Client
- Use `'use client'` directive only when needed (interactivity, hooks, browser APIs)
- API client in `lib/api/` uses generated types from `yarn gen:sdk`

---

## Version Management

Uses **Release Please** with **Conventional Commits**:

```bash
# Feature (minor version bump)
git commit -m "feat: add advanced search filters"

# Bug fix (patch version bump)
git commit -m "fix: resolve timeout issue"

# Breaking change (major version bump)
git commit -m "feat!: redesign API

BREAKING CHANGE: endpoint requires new parameter"

# No version bump
git commit -m "docs: update guide"
```

See `VERSIONING.md` for complete workflow.

---

## Special Notes

### Pipeline Package

The `backend/services/pipeline/` package is **vector-database-agnostic**. It handles batch processing, image storage, OCR coordination, and progress tracking independently of Qdrant. Database-specific code (point construction, upserts) lives in `backend/services/qdrant/indexing/`.

This separation allows the pipeline to work with other vector databases (Pinecone, Weaviate, etc.) by providing a custom `store_batch_cb` callback to `DocumentIndexer.index_documents()`.

### Docker Compose Profiles

Profiles are **mutually exclusive**:
- `--profile cpu` starts CPU-only ColPali (no GPU dependencies)
- `--profile gpu` starts GPU-accelerated ColPali + DeepSeek OCR (requires NVIDIA GPU and CUDA)

Only run one profile at a time to avoid port conflicts.

### DeepSeek OCR

- **GPU-only:** Requires `--profile gpu` and NVIDIA GPU with CUDA
- **Optional:** Set `DEEPSEEK_OCR_ENABLED=False` to disable when running CPU profile
- **Modes:** Gundam (default), Tiny, Small, Base, Large (configurable in `.env`)
- **Tasks:** markdown, plain_ocr, locate, describe, custom (see `backend/docs/configuration.md`)
- **UUID Naming:** OCR results use UUID-based filenames for reliable storage and retrieval
- **Worker Pool:** Adjustable concurrent workers via `DEEPSEEK_OCR_MAX_WORKERS` for batch processing

### DuckDB Analytics

- **Optional:** Set `DUCKDB_ENABLED=True` to enable
- **Document Deduplication:** Automatically detects and prevents duplicate uploads using content-based fingerprinting (filename, file_size_bytes, total_pages). Duplicates are skipped with user feedback.
- **Schema:** Three tables - `documents` (metadata), `pages` (page-level OCR data), `regions` (text regions with bounding boxes)
- **Purpose:** Store document metadata and OCR results in columnar format for SQL-based analytics
- **Query Sanitization:** SQL queries are sanitized (block comment stripping, length limits) before execution
- **UI:** DuckDB-Wasm UI available at http://localhost:4213
- **Graceful Shutdown:** Automatic checkpointing ensures data persistence on close

---

## Additional Resources

- `README.md` - Project overview and quick start
- `AGENTS.md` - Comprehensive AI agent development guide (very detailed)
- `VERSIONING.md` - Version management and release workflow
- `backend/docs/architecture.md` - System architecture deep dive
- `backend/docs/configuration.md` - Complete configuration reference
- `backend/docs/pipeline.md` - Pipeline processing architecture
- `backend/docs/analysis.md` - Vision vs. text RAG comparison
- `.github/DOCKER_REGISTRY.md` - Pre-built Docker images guide
>>>>>>> 7c3d19e3
<|MERGE_RESOLUTION|>--- conflicted
+++ resolved
@@ -1,4 +1,3 @@
-<<<<<<< HEAD
 # Backend
 - For route specific changes, ensure that you re-run the openAPI script via `scripts/generate_openapi.py`
 - Ensure robust and well implemented changes, without backwards compatibility or fall backs, unless explicitly requested by the user.
@@ -10,636 +9,4 @@
 # Workflow
 - Ensure to clean-up unnecessary, or obsolete files when you're done.
 - Do not create new documentation files unless explicitly asked to do so.
-- Ensure robust and well implemented changes, without backwards compatibility or fall backs, unless explicitly requested by the user.
-=======
-# CLAUDE.md
-
-This file provides guidance to Claude Code (claude.ai/code) when working with code in this repository.
-
----
-
-## Overview
-
-Snappy is a vision-grounded document retrieval system that uses ColPali multivector embeddings to search PDFs by visual appearance rather than just text. The system consists of a FastAPI backend, Next.js 16 frontend with React 19.2, and supporting services (Qdrant vector DB, MinIO storage, ColPali embeddings, optional DeepSeek OCR, optional DuckDB analytics).
-
-**Tech Stack:**
-- Backend: FastAPI (Python 3.11+, async/await)
-- Frontend: Next.js 16 App Router + React 19.2 (TypeScript)
-- Package Managers: `uv` (Python), `yarn` (Node.js)
-- Services: Qdrant, MinIO, ColPali, DeepSeek OCR (optional), DuckDB (optional)
-
----
-
-## Critical Terminal Usage
-
-**USE THE CORRECT TERMINAL FOR EACH COMPONENT:**
-
-| Component | Terminal | Package Manager | Virtual Env |
-|-----------|----------|-----------------|-------------|
-| Backend | WSL | `uv` | `backend/.venv` |
-| ColPali Service | WSL | `uv` | `colpali/.venv` |
-| DeepSeek OCR | WSL | `pip` | `deepseek-ocr/.venv` |
-| Frontend | bash/PowerShell | `yarn` | N/A |
-
-**Common Mistake:** Running frontend commands in WSL or backend commands in bash/PowerShell will cause package manager conflicts.
-
----
-
-## Common Commands
-
-### Backend (WSL terminal)
-
-```bash
-# Setup
-cd backend
-uv venv
-source .venv/bin/activate
-uv pip install -r requirements.txt
-
-# Run development server
-uv run uvicorn backend.main:app --host 0.0.0.0 --port 8000 --reload
-
-# Pre-commit hooks (autoflake, isort, black, pyright)
-pre-commit run --all-files
-
-# Generate OpenAPI spec (from project root)
-cd ..
-uv run python scripts/generate_openapi.py
-```
-
-### Frontend (bash/PowerShell terminal)
-
-```bash
-# Setup
-cd frontend
-yarn install --frozen-lockfile
-
-# Development
-yarn dev
-
-# Build
-yarn build
-yarn start
-
-# Type generation (after API changes)
-yarn gen:sdk    # Generate TypeScript types from OpenAPI
-yarn gen:zod    # Generate Zod schemas from OpenAPI
-
-# Type checking
-yarn type-check
-```
-
-### Docker
-
-```bash
-# Full stack (choose one profile)
-docker compose --profile cpu up -d --build
-docker compose --profile gpu up -d --build
-
-# View logs
-docker compose logs -f [service_name]
-
-# Individual services
-docker compose up -d qdrant minio backend frontend
-```
-
----
-
-## Architecture
-
-### Layer Separation
-
-```
-Routers (HTTP handlers)
-    ↓
-Dependencies (cached service instances)
-    ↓
-Services (business logic)
-    ↓
-External APIs/DBs (Qdrant, MinIO, ColPali, DeepSeek OCR, DuckDB)
-```
-
-### Key Directories
-
-```
-backend/
-├── api/
-│   ├── routers/          # HTTP endpoints (config, duckdb, indexing, maintenance, meta, ocr, retrieval)
-│   ├── dependencies.py   # Service instances with @lru_cache
-│   ├── progress.py       # SSE job tracking
-│   └── models.py         # Pydantic request/response models
-├── services/
-│   ├── qdrant/          # Vector DB operations (collection, search, indexing, embedding)
-│   ├── pipeline/        # DB-agnostic indexing pipeline (batch_processor, document_indexer, progress, storage)
-│   ├── ocr/            # DeepSeek OCR integration (processor, service, storage)
-│   ├── minio.py        # S3-compatible object storage
-│   ├── colpali.py      # Embedding service client
-│   ├── duckdb.py       # Analytics service client
-│   └── image_processor.py  # PDF rasterization
-├── config_schema/       # Schema-driven configuration (application, colpali, deepseek_ocr, duckdb, minio, qdrant, upload)
-├── config.py            # Runtime config access with lazy __getattr__
-└── runtime_config.py    # Thread-safe runtime config storage
-
-frontend/
-├── app/                 # Next.js 16 App Router pages
-│   ├── api/chat/       # SSE streaming chat endpoint (Edge runtime)
-│   ├── upload/         # Document upload page
-│   ├── search/         # Visual search page
-│   ├── chat/           # Chat interface
-│   ├── configuration/  # Runtime config UI
-│   └── maintenance/    # System status and data management
-├── components/
-│   ├── ui/             # shadcn/ui components
-│   └── chat/           # Chat-specific components
-├── lib/
-│   ├── api/            # API client wrapper (generated types)
-│   └── hooks/          # Custom React hooks
-└── stores/             # Zustand state management
-
-colpali/                # Standalone embedding service
-deepseek-ocr/          # Standalone OCR service (GPU only)
-duckdb/                # Standalone analytics service
-```
-
-### Data Flows
-
-**Indexing:** PDF upload → **Deduplication check (DuckDB)** → Backend rasterizes → BatchProcessor (embeds via ColPali, stores images in MinIO, optional OCR via DeepSeek with UUID naming) → QdrantIndexer upserts vectors → **Document metadata stored (DuckDB)** → SSE progress updates
-
-**Search:** User query → Backend embeds via ColPali → SearchManager (two-stage: pooled vectors prefetch + multivector rerank) → Results with MinIO image URLs → Optional OCR data from DuckDB
-
-**Chat:** User message → Next.js chat API route → Backend search → OpenAI Responses API → SSE stream to browser (text-delta + kb.images events)
-
-**OCR:** Page/document request → Backend fetches images from MinIO → DeepSeek OCR service (adjustable workers) → UUID-named results stored in MinIO → **OCR metadata stored in pages/regions tables (DuckDB)** → SSE progress for documents
-
----
-
-## Configuration System
-
-Configuration is **schema-driven** with three layers:
-
-1. **Schema** (`backend/config_schema/`): Modular schema files (application, colpali, deepseek_ocr, duckdb, minio, qdrant, upload) defining defaults, types, UI metadata, and critical keys
-2. **Runtime Store** (`backend/runtime_config.py`): Thread-safe in-memory storage with error tracking
-3. **Access Layer** (`backend/config.py`): Lazy `__getattr__` for dynamic lookup with type coercion
-
-**Critical Pattern:** When a setting marked as "critical" changes via `/config/update`, `invalidate_services()` in `backend/api/dependencies.py` clears all `@lru_cache` decorated service factories to force re-instantiation with new values. Thread-safe error tracking ensures initialization failures are reported properly.
-
-**Important:** Runtime updates via `/config/update` are ephemeral. Update `.env` file for persistence across restarts.
-
----
-
-## Common Patterns
-
-### Adding a New Endpoint
-
-1. Create router in `backend/api/routers/my_feature.py`:
-```python
-from fastapi import APIRouter, Depends
-from ..dependencies import get_my_service
-from ..models import MyRequest, MyResponse
-
-router = APIRouter(prefix="/my-feature", tags=["my-feature"])
-
-@router.post("/action", response_model=MyResponse)
-async def perform_action(
-    request: MyRequest,
-    service = Depends(get_my_service)
-):
-    result = await service.do_something(request.data)
-    return MyResponse(result=result)
-```
-
-2. Register in `backend/api/app.py`:
-```python
-from .routers import my_feature
-app.include_router(my_feature.router)
-```
-
-3. Regenerate types:
-```bash
-# WSL
-uv run python scripts/generate_openapi.py
-
-# bash
-cd frontend
-yarn gen:sdk
-yarn gen:zod
-```
-
-### Background Tasks with Progress
-
-```python
-from fastapi import BackgroundTasks
-from ..progress import JobManager, ProgressUpdate
-
-job_manager = JobManager()
-
-@router.post("/long-task")
-async def start_task(background_tasks: BackgroundTasks):
-    job_id = job_manager.create_job()
-    background_tasks.add_task(process_task, job_id)
-    return {"job_id": job_id}
-
-async def process_task(job_id: str):
-    try:
-        for i in range(100):
-            # Do work
-            job_manager.update(job_id, ProgressUpdate(
-                stage="processing",
-                percent=i,
-                message=f"Step {i}/100"
-            ))
-        job_manager.complete(job_id)
-    except Exception as e:
-        job_manager.fail(job_id, str(e))
-
-@router.get("/progress/stream/{job_id}")
-async def stream_progress(job_id: str):
-    return EventSourceResponse(job_manager.stream(job_id))
-```
-
-### Adding Configuration
-
-1. Add to appropriate schema file in `backend/config_schema/` (e.g., `my_feature.py`):
-```python
-def get_my_feature_schema() -> dict:
-    return {
-        "order": 10,
-        "icon": "settings",
-        "name": "My Feature",
-        "description": "Feature description",
-        "settings": [
-            {
-                "key": "MY_SETTING",
-                "type": "str",
-                "default": "default_value",
-                "label": "My Setting",
-                "description": "Setting description",
-                "help_text": "Detailed help text",
-                "critical": False,  # Set True to trigger service cache invalidation
-            }
-        ]
-    }
-```
-
-Then register it in `backend/config_schema/__init__.py`:
-```python
-from .my_feature import get_my_feature_schema
-
-def get_full_schema() -> dict:
-    return {
-        # ... existing schemas ...
-        "my_feature": get_my_feature_schema(),
-    }
-```
-
-2. Access in code:
-```python
-from backend.config import config
-value = config.MY_SETTING  # Dynamic lookup via __getattr__
-```
-
-3. If critical, add to cache invalidation in `backend/api/dependencies.py`:
-```python
-def invalidate_services():
-    get_my_service.cache_clear()
-    # ... other services
-```
-
-### Service with Dependency Injection
-
-```python
-# backend/api/dependencies.py
-from functools import lru_cache
-from ..services.my_service import MyService
-
-@lru_cache(maxsize=1)
-def get_my_service() -> MyService:
-    return MyService(
-        setting1=config.MY_SETTING_1,
-        setting2=config.MY_SETTING_2
-    )
-```
-
----
-
-## Frontend Patterns
-
-### Type-Safe API Calls
-
-**IMPORTANT:** Always use the generated SDK from `lib/api/generated` instead of manual `fetch()` calls.
-
-```typescript
-// ✅ CORRECT - Use generated service
-import { RetrievalService, ConfigurationService } from '@/lib/api/generated';
-
-// Search documents
-const results = await RetrievalService.searchSearchGet(query, k, includeOcr);
-
-// Update configuration
-await ConfigurationService.updateConfigConfigUpdatePost({
-  key: 'MY_SETTING',
-  value: 'new_value'
-});
-
-// ❌ INCORRECT - Don't use manual fetch
-const response = await fetch(`${baseUrl}/search?q=${query}`);
-```
-
-**Why use generated SDK:**
-- ✅ Type safety - Compile-time checking of requests/responses
-- ✅ Consistency - Single source of truth for API contracts
-- ✅ Maintainability - API changes only require regenerating types
-- ✅ Error handling - Built-in `ApiError` with status codes
-
-**Available Services:**
-- `RetrievalService` - Document search
-- `ConfigurationService` - Runtime config management
-- `MaintenanceService` - System status and operations
-- `IndexingService` - Document upload/indexing
-- `OcrService` - OCR processing
-- `DuckdbService` - Analytics queries
-- `MetaService` - Health checks
-
-**Regenerating after backend changes:**
-```bash
-# Backend: Generate OpenAPI schema
-cd backend
-uv run python ../scripts/generate_openapi.py
-
-# Frontend: Generate TypeScript SDK
-cd ../frontend
-yarn gen:sdk
-```
-
-### Server-Sent Events (SSE)
-
-```typescript
-'use client';
-
-import { useEffect, useState } from 'react';
-
-export function ProgressComponent({ jobId }: { jobId: string }) {
-  const [progress, setProgress] = useState(0);
-
-  useEffect(() => {
-    const eventSource = new EventSource(
-      `${process.env.NEXT_PUBLIC_API_BASE_URL}/progress/stream/${jobId}`
-    );
-
-    eventSource.onmessage = (event) => {
-      const data = JSON.parse(event.data);
-      setProgress(data.percent);
-    };
-
-    eventSource.onerror = () => {
-      eventSource.close();
-    };
-
-    return () => eventSource.close();
-  }, [jobId]);
-
-  return <div>Progress: {progress}%</div>;
-}
-```
-
----
-
-## Code Quality Standards
-
-### Python (Backend)
-
-- **Type hints required** (enforced by Pyright)
-- **Async/await** for all I/O operations (never blocking calls)
-- **Pydantic** for validation (all request/response models)
-- **Black** formatting (88 char line length)
-- **isort** for imports
-- **Descriptive error messages** with context
-
-```python
-from typing import List, Optional
-
-async def search_documents(
-    query: str,
-    k: int = 10,
-    collection: Optional[str] = None
-) -> List[SearchResult]:
-    """Search documents using visual embeddings.
-
-    Args:
-        query: Search query text
-        k: Number of results to return
-        collection: Optional collection name override
-
-    Returns:
-        List of search results with scores and metadata
-    """
-    # Implementation
-```
-
-### TypeScript (Frontend)
-
-- **Strict mode** enabled
-- **No `any` types** (use `unknown` if needed)
-- **Prefer Server Components** (default)
-- **Client Components** only when needed (`'use client'`)
-- **Zod** for runtime validation
-
-```typescript
-interface SearchProps {
-  query: string;
-  limit?: number;
-}
-
-export async function searchDocuments({
-  query,
-  limit = 10
-}: SearchProps): Promise<SearchResult[]> {
-  const validated = SearchRequestSchema.parse({ query, k: limit });
-  const response = await apiClient.get('/search', { params: validated });
-  return response.data;
-}
-```
-
----
-
-## Testing
-
-### Backend Testing
-
-```bash
-# WSL
-cd backend
-
-# Manual API tests
-curl http://localhost:8000/health
-curl "http://localhost:8000/search?q=test&k=5"
-curl -X POST http://localhost:8000/index -F "files=@document.pdf"
-
-# Pre-commit hooks (includes pyright type checking)
-pre-commit run --all-files
-```
-
-### Frontend Testing
-
-```bash
-# bash
-cd frontend
-
-# Type checking
-yarn type-check
-
-# Build validation
-yarn build
-yarn start
-```
-
-### Integration Testing
-
-1. Start all services: `docker compose --profile cpu up -d --build`
-2. Test flow: Upload → Indexing → Search → Chat
-3. Check Qdrant: http://localhost:6333/dashboard
-4. Check MinIO: http://localhost:9001
-5. Monitor logs: `docker compose logs -f backend`
-
----
-
-## Common Issues
-
-### Backend
-
-**ColPali timeout:** Increase `COLPALI_API_TIMEOUT` or use GPU profile
-
-**Progress stuck:** Install `poppler-utils` for PDF conversion
-
-**Config changes not persisting:** Update `.env` file (runtime updates are ephemeral)
-
-**Service cache not invalidating:** Mark setting as `critical: True` in the appropriate schema file in `backend/config_schema/`
-
-**DeepSeek OCR not working:** Ensure `DEEPSEEK_OCR_ENABLED=True` in `.env` and GPU profile is running (DeepSeek is GPU-only)
-
-### Frontend
-
-**CORS errors:** Set explicit `ALLOWED_ORIGINS` in `.env` (not `*`)
-
-**Images not loading:**
-- Check `MINIO_PUBLIC_URL` in `.env`
-- Add MinIO domain to `next.config.ts` `images.remotePatterns`
-
-**Type errors after API changes:**
-```bash
-# WSL (from project root)
-uv run python scripts/generate_openapi.py
-
-# bash
-cd frontend
-yarn gen:sdk
-yarn gen:zod
-```
-
-### Docker
-
-**Port conflicts:** Stop conflicting containers, use only one ColPali profile at a time
-
-**ColPali GPU build failing:** Ensure CUDA toolkit installed, first build compiles flash-attn (takes longer)
-
----
-
-## File Organization Conventions
-
-### When Adding Features
-
-1. **New endpoint?** → Add router in `backend/api/routers/`
-2. **Business logic?** → Create/extend service in `backend/services/`
-3. **UI needed?** → Create page in `frontend/app/` or component in `frontend/components/`
-4. **Configuration?** → Add to appropriate schema file in `backend/config_schema/` and register in `__init__.py`
-5. **Long-running task?** → Use `BackgroundTasks` + progress tracking in `backend/api/progress.py`
-6. **State management?** → Add to Zustand store in `frontend/stores/`
-
-### Import Patterns
-
-Backend services follow clear import hierarchy:
-- Routers import from `dependencies.py` and `models.py`
-- Dependencies import from `services/`
-- Services import from `config.py` and external clients
-- Never import routers from services (creates circular dependencies)
-
-Frontend follows Next.js conventions:
-- Pages in `app/` are Server Components by default
-- Components in `components/` can be Server or Client
-- Use `'use client'` directive only when needed (interactivity, hooks, browser APIs)
-- API client in `lib/api/` uses generated types from `yarn gen:sdk`
-
----
-
-## Version Management
-
-Uses **Release Please** with **Conventional Commits**:
-
-```bash
-# Feature (minor version bump)
-git commit -m "feat: add advanced search filters"
-
-# Bug fix (patch version bump)
-git commit -m "fix: resolve timeout issue"
-
-# Breaking change (major version bump)
-git commit -m "feat!: redesign API
-
-BREAKING CHANGE: endpoint requires new parameter"
-
-# No version bump
-git commit -m "docs: update guide"
-```
-
-See `VERSIONING.md` for complete workflow.
-
----
-
-## Special Notes
-
-### Pipeline Package
-
-The `backend/services/pipeline/` package is **vector-database-agnostic**. It handles batch processing, image storage, OCR coordination, and progress tracking independently of Qdrant. Database-specific code (point construction, upserts) lives in `backend/services/qdrant/indexing/`.
-
-This separation allows the pipeline to work with other vector databases (Pinecone, Weaviate, etc.) by providing a custom `store_batch_cb` callback to `DocumentIndexer.index_documents()`.
-
-### Docker Compose Profiles
-
-Profiles are **mutually exclusive**:
-- `--profile cpu` starts CPU-only ColPali (no GPU dependencies)
-- `--profile gpu` starts GPU-accelerated ColPali + DeepSeek OCR (requires NVIDIA GPU and CUDA)
-
-Only run one profile at a time to avoid port conflicts.
-
-### DeepSeek OCR
-
-- **GPU-only:** Requires `--profile gpu` and NVIDIA GPU with CUDA
-- **Optional:** Set `DEEPSEEK_OCR_ENABLED=False` to disable when running CPU profile
-- **Modes:** Gundam (default), Tiny, Small, Base, Large (configurable in `.env`)
-- **Tasks:** markdown, plain_ocr, locate, describe, custom (see `backend/docs/configuration.md`)
-- **UUID Naming:** OCR results use UUID-based filenames for reliable storage and retrieval
-- **Worker Pool:** Adjustable concurrent workers via `DEEPSEEK_OCR_MAX_WORKERS` for batch processing
-
-### DuckDB Analytics
-
-- **Optional:** Set `DUCKDB_ENABLED=True` to enable
-- **Document Deduplication:** Automatically detects and prevents duplicate uploads using content-based fingerprinting (filename, file_size_bytes, total_pages). Duplicates are skipped with user feedback.
-- **Schema:** Three tables - `documents` (metadata), `pages` (page-level OCR data), `regions` (text regions with bounding boxes)
-- **Purpose:** Store document metadata and OCR results in columnar format for SQL-based analytics
-- **Query Sanitization:** SQL queries are sanitized (block comment stripping, length limits) before execution
-- **UI:** DuckDB-Wasm UI available at http://localhost:4213
-- **Graceful Shutdown:** Automatic checkpointing ensures data persistence on close
-
----
-
-## Additional Resources
-
-- `README.md` - Project overview and quick start
-- `AGENTS.md` - Comprehensive AI agent development guide (very detailed)
-- `VERSIONING.md` - Version management and release workflow
-- `backend/docs/architecture.md` - System architecture deep dive
-- `backend/docs/configuration.md` - Complete configuration reference
-- `backend/docs/pipeline.md` - Pipeline processing architecture
-- `backend/docs/analysis.md` - Vision vs. text RAG comparison
-- `.github/DOCKER_REGISTRY.md` - Pre-built Docker images guide
->>>>>>> 7c3d19e3
+- Ensure robust and well implemented changes, without backwards compatibility or fall backs, unless explicitly requested by the user.